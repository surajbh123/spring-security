--- conflicted
+++ resolved
@@ -124,11 +124,7 @@
 	gradle {
 		'spring-security' {
 			repo = 'spring-projects/spring-security'
-<<<<<<< HEAD
-			baseBranch = '6.2.x' // runs only on 6.2.x and the update is merged forward to main
-=======
 			baseBranch = '6.3.x' // runs only on 6.3.x and the update is merged forward to main
->>>>>>> d1b7f8a1
 		}
 	}
 }