/*
 * Copyright 2002-2025 the original author or authors.
 *
 * Licensed under the Apache License, Version 2.0 (the "License");
 * you may not use this file except in compliance with the License.
 * You may obtain a copy of the License at
 *
 *      https://www.apache.org/licenses/LICENSE-2.0
 *
 * Unless required by applicable law or agreed to in writing, software
 * distributed under the License is distributed on an "AS IS" BASIS,
 * WITHOUT WARRANTIES OR CONDITIONS OF ANY KIND, either express or implied.
 * See the License for the specific language governing permissions and
 * limitations under the License.
 */

package org.springframework.security.config.annotation.web

import jakarta.servlet.http.HttpServletRequest
import jakarta.servlet.http.HttpServletResponse
import org.assertj.core.api.Assertions.assertThat
import org.junit.jupiter.api.Test
import org.junit.jupiter.api.extension.ExtendWith
import org.springframework.beans.factory.annotation.Autowired
import org.springframework.context.annotation.Bean
import org.springframework.context.annotation.Configuration
import org.springframework.context.annotation.Import
import org.springframework.security.authentication.ott.OneTimeToken
import org.springframework.security.config.annotation.web.builders.HttpSecurity
import org.springframework.security.config.annotation.web.configuration.EnableWebSecurity
import org.springframework.security.config.test.SpringTestContext
import org.springframework.security.config.test.SpringTestContextExtension
import org.springframework.security.core.userdetails.PasswordEncodedUser
import org.springframework.security.core.userdetails.UserDetailsService
import org.springframework.security.provisioning.InMemoryUserDetailsManager
import org.springframework.security.test.web.servlet.request.SecurityMockMvcRequestPostProcessors
import org.springframework.security.test.web.servlet.response.SecurityMockMvcResultMatchers
import org.springframework.security.web.SecurityFilterChain
import org.springframework.security.web.authentication.SimpleUrlAuthenticationSuccessHandler
import org.springframework.security.web.authentication.ott.DefaultGenerateOneTimeTokenRequestResolver
import org.springframework.security.web.authentication.ott.OneTimeTokenGenerationSuccessHandler
import org.springframework.security.web.authentication.ott.RedirectOneTimeTokenGenerationSuccessHandler
import org.springframework.test.web.servlet.MockMvc
import org.springframework.test.web.servlet.request.MockMvcRequestBuilders
import org.springframework.test.web.servlet.result.MockMvcResultMatchers
import java.time.Duration
import java.time.Instant
import java.time.ZoneOffset

/**
 * Tests for [OneTimeTokenLoginDsl]
 *
 * @author Max Batischev
 */
@ExtendWith(SpringTestContextExtension::class)
class OneTimeTokenLoginDslTests {
    @JvmField
    val spring = SpringTestContext(this)

    @Autowired
    private lateinit var mockMvc: MockMvc

    @Test
    fun `oneTimeToken when correct token then can authenticate`() {
        spring.register(OneTimeTokenConfig::class.java).autowire()
        this.mockMvc.perform(
            MockMvcRequestBuilders.post("/ott/generate").param("username", "user")
                .with(SecurityMockMvcRequestPostProcessors.csrf())
        ).andExpectAll(
            MockMvcResultMatchers
                .status()
                .isFound(),
            MockMvcResultMatchers
                .redirectedUrl("/login/ott")
        )

        val token = getLastToken().tokenValue

        this.mockMvc.perform(
            MockMvcRequestBuilders.post("/login/ott").param("token", token)
                .with(SecurityMockMvcRequestPostProcessors.csrf())
        )
            .andExpectAll(
                MockMvcResultMatchers.status().isFound(),
                MockMvcResultMatchers.redirectedUrl("/"),
                SecurityMockMvcResultMatchers.authenticated()
            )
    }

    @Test
    fun `oneTimeToken when different authentication urls then can authenticate`() {
        spring.register(OneTimeTokenDifferentUrlsConfig::class.java).autowire()
        this.mockMvc.perform(
            MockMvcRequestBuilders.post("/generateurl").param("username", "user")
                .with(SecurityMockMvcRequestPostProcessors.csrf())
        )
            .andExpectAll(MockMvcResultMatchers.status().isFound(), MockMvcResultMatchers.redirectedUrl("/redirected"))

        val token = getLastToken().tokenValue

        this.mockMvc.perform(
            MockMvcRequestBuilders.post("/loginprocessingurl").param("token", token)
                .with(SecurityMockMvcRequestPostProcessors.csrf())
        )
            .andExpectAll(
                MockMvcResultMatchers.status().isFound(),
                MockMvcResultMatchers.redirectedUrl("/authenticated"),
                SecurityMockMvcResultMatchers.authenticated()
            )
    }

<<<<<<< HEAD
    @Test
    fun `oneTimeToken when custom resolver set then use custom token`() {
        spring.register(OneTimeTokenConfigWithCustomTokenResolver::class.java).autowire()

        this.mockMvc.perform(
                MockMvcRequestBuilders.post("/ott/generate").param("username", "user")
                        .with(SecurityMockMvcRequestPostProcessors.csrf())
        ).andExpectAll(
                MockMvcResultMatchers
                        .status()
                        .isFound(),
                MockMvcResultMatchers
                        .redirectedUrl("/login/ott")
        )

        val token = TestOneTimeTokenGenerationSuccessHandler.lastToken

        assertThat(getCurrentMinutes(token!!.expiresAt)).isEqualTo(10)
    }

    private fun getCurrentMinutes(expiresAt: Instant): Int {
        val expiresMinutes = expiresAt.atZone(ZoneOffset.UTC).minute
        val currentMinutes = Instant.now().atZone(ZoneOffset.UTC).minute
        return expiresMinutes - currentMinutes
=======
    private fun getLastToken(): OneTimeToken {
        val lastToken: OneTimeToken = spring.context
            .getBean(TestOneTimeTokenGenerationSuccessHandler::class.java).lastToken!!
        return lastToken
>>>>>>> 751b5580
    }

    @Configuration
    @EnableWebSecurity
    @Import(UserDetailsServiceConfig::class)
    open class OneTimeTokenConfig {

        @Bean
        open fun securityFilterChain(http: HttpSecurity, ottSuccessHandler: OneTimeTokenGenerationSuccessHandler): SecurityFilterChain {
            // @formatter:off
            http {
                authorizeHttpRequests {
                    authorize(anyRequest, authenticated)
                }
                oneTimeTokenLogin {
                    oneTimeTokenGenerationSuccessHandler = ottSuccessHandler
                }
            }
            // @formatter:on
            return http.build()
        }

        @Bean
        open fun ottSuccessHandler(): TestOneTimeTokenGenerationSuccessHandler {
            return TestOneTimeTokenGenerationSuccessHandler()
        }
    }

    @Configuration
    @EnableWebSecurity
    @Import(UserDetailsServiceConfig::class)
    open class OneTimeTokenConfigWithCustomTokenResolver {

        @Bean
        open fun securityFilterChain(http: HttpSecurity): SecurityFilterChain {
            // @formatter:off
            http {
                authorizeHttpRequests {
                    authorize(anyRequest, authenticated)
                }
                oneTimeTokenLogin {
                    oneTimeTokenGenerationSuccessHandler = TestOneTimeTokenGenerationSuccessHandler()
                    generateRequestResolver = DefaultGenerateOneTimeTokenRequestResolver().apply {
                        this.setExpiresIn(Duration.ofMinutes(10))
                    }
                }
            }
            // @formatter:on
            return http.build()
        }


    }

    @EnableWebSecurity
    @Configuration(proxyBeanMethods = false)
    @Import(UserDetailsServiceConfig::class)
    open class OneTimeTokenDifferentUrlsConfig {
        @Bean
        open fun securityFilterChain(http: HttpSecurity, ottSuccessHandler: OneTimeTokenGenerationSuccessHandler): SecurityFilterChain {
            // @formatter:off
            http {
                authorizeHttpRequests {
                    authorize(anyRequest, authenticated)
                }
                oneTimeTokenLogin {
                    tokenGeneratingUrl = "/generateurl"
                    oneTimeTokenGenerationSuccessHandler = ottSuccessHandler
                    loginProcessingUrl = "/loginprocessingurl"
                    authenticationSuccessHandler = SimpleUrlAuthenticationSuccessHandler("/authenticated")
                }
            }
            // @formatter:on
            return http.build()
        }

        @Bean
        open fun ottSuccessHandler(): TestOneTimeTokenGenerationSuccessHandler {
            return TestOneTimeTokenGenerationSuccessHandler("/redirected")
        }
    }

    @Configuration(proxyBeanMethods = false)
    open class UserDetailsServiceConfig {

        @Bean
        open fun userDetailsService(): UserDetailsService =
            InMemoryUserDetailsManager(PasswordEncodedUser.user(), PasswordEncodedUser.admin())
    }

    class TestOneTimeTokenGenerationSuccessHandler :
        OneTimeTokenGenerationSuccessHandler {
        private val delegate: OneTimeTokenGenerationSuccessHandler
        var lastToken: OneTimeToken? = null

        constructor() {
            this.delegate =
                RedirectOneTimeTokenGenerationSuccessHandler(
                    "/login/ott"
                )
        }

        constructor(redirectUrl: String?) {
            this.delegate =
                RedirectOneTimeTokenGenerationSuccessHandler(
                    redirectUrl
                )
        }

        override fun handle(request: HttpServletRequest, response: HttpServletResponse, oneTimeToken: OneTimeToken) {
            this.lastToken = oneTimeToken
            delegate.handle(request, response, oneTimeToken)
        }
    }
}<|MERGE_RESOLUTION|>--- conflicted
+++ resolved
@@ -109,7 +109,6 @@
             )
     }
 
-<<<<<<< HEAD
     @Test
     fun `oneTimeToken when custom resolver set then use custom token`() {
         spring.register(OneTimeTokenConfigWithCustomTokenResolver::class.java).autowire()
@@ -125,7 +124,7 @@
                         .redirectedUrl("/login/ott")
         )
 
-        val token = TestOneTimeTokenGenerationSuccessHandler.lastToken
+        val token = getLastToken()
 
         assertThat(getCurrentMinutes(token!!.expiresAt)).isEqualTo(10)
     }
@@ -134,12 +133,12 @@
         val expiresMinutes = expiresAt.atZone(ZoneOffset.UTC).minute
         val currentMinutes = Instant.now().atZone(ZoneOffset.UTC).minute
         return expiresMinutes - currentMinutes
-=======
+    }
+
     private fun getLastToken(): OneTimeToken {
-        val lastToken: OneTimeToken = spring.context
-            .getBean(TestOneTimeTokenGenerationSuccessHandler::class.java).lastToken!!
-        return lastToken
->>>>>>> 751b5580
+        val lastToken = spring.context
+            .getBean(TestOneTimeTokenGenerationSuccessHandler::class.java).lastToken
+        return lastToken!!
     }
 
     @Configuration
@@ -174,31 +173,6 @@
     open class OneTimeTokenConfigWithCustomTokenResolver {
 
         @Bean
-        open fun securityFilterChain(http: HttpSecurity): SecurityFilterChain {
-            // @formatter:off
-            http {
-                authorizeHttpRequests {
-                    authorize(anyRequest, authenticated)
-                }
-                oneTimeTokenLogin {
-                    oneTimeTokenGenerationSuccessHandler = TestOneTimeTokenGenerationSuccessHandler()
-                    generateRequestResolver = DefaultGenerateOneTimeTokenRequestResolver().apply {
-                        this.setExpiresIn(Duration.ofMinutes(10))
-                    }
-                }
-            }
-            // @formatter:on
-            return http.build()
-        }
-
-
-    }
-
-    @EnableWebSecurity
-    @Configuration(proxyBeanMethods = false)
-    @Import(UserDetailsServiceConfig::class)
-    open class OneTimeTokenDifferentUrlsConfig {
-        @Bean
         open fun securityFilterChain(http: HttpSecurity, ottSuccessHandler: OneTimeTokenGenerationSuccessHandler): SecurityFilterChain {
             // @formatter:off
             http {
@@ -206,6 +180,35 @@
                     authorize(anyRequest, authenticated)
                 }
                 oneTimeTokenLogin {
+                    oneTimeTokenGenerationSuccessHandler = ottSuccessHandler
+                    generateRequestResolver = DefaultGenerateOneTimeTokenRequestResolver().apply {
+                        this.setExpiresIn(Duration.ofMinutes(10))
+                    }
+                }
+            }
+            // @formatter:on
+            return http.build()
+        }
+
+        @Bean
+        open fun ottSuccessHandler(): TestOneTimeTokenGenerationSuccessHandler {
+            return TestOneTimeTokenGenerationSuccessHandler()
+        }
+
+    }
+
+    @EnableWebSecurity
+    @Configuration(proxyBeanMethods = false)
+    @Import(UserDetailsServiceConfig::class)
+    open class OneTimeTokenDifferentUrlsConfig {
+        @Bean
+        open fun securityFilterChain(http: HttpSecurity, ottSuccessHandler: OneTimeTokenGenerationSuccessHandler): SecurityFilterChain {
+            // @formatter:off
+            http {
+                authorizeHttpRequests {
+                    authorize(anyRequest, authenticated)
+                }
+                oneTimeTokenLogin {
                     tokenGeneratingUrl = "/generateurl"
                     oneTimeTokenGenerationSuccessHandler = ottSuccessHandler
                     loginProcessingUrl = "/loginprocessingurl"
@@ -253,5 +256,6 @@
             this.lastToken = oneTimeToken
             delegate.handle(request, response, oneTimeToken)
         }
+
     }
 }