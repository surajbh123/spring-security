--- conflicted
+++ resolved
@@ -245,17 +245,11 @@
 		OAuth2PasswordGrantRequest passwordGrantRequest = new OAuth2PasswordGrantRequest(
 				this.clientRegistration.build(), this.username, this.password);
 		assertThatExceptionOfType(OAuth2AuthorizationException.class)
-<<<<<<< HEAD
-				.isThrownBy(() -> this.tokenResponseClient.getTokenResponse(passwordGrantRequest))
-				.withMessageContaining(
-						"[invalid_token_response] An error occurred while attempting to retrieve the OAuth 2.0 Access Token Response")
-				.havingRootCause().withMessageContaining("tokenType cannot be null");
-=======
 			.isThrownBy(() -> this.tokenResponseClient.getTokenResponse(passwordGrantRequest))
 			.withMessageContaining(
 					"[invalid_token_response] An error occurred while attempting to retrieve the OAuth 2.0 Access Token Response")
+			.havingRootCause()
 			.withMessageContaining("tokenType cannot be null");
->>>>>>> 64e2a2ff
 	}
 
 	@Test
