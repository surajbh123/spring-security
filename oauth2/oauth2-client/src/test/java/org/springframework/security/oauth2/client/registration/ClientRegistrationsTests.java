/*
 * Copyright 2002-2025 the original author or authors.
 *
 * Licensed under the Apache License, Version 2.0 (the "License");
 * you may not use this file except in compliance with the License.
 * You may obtain a copy of the License at
 *
 *      https://www.apache.org/licenses/LICENSE-2.0
 *
 * Unless required by applicable law or agreed to in writing, software
 * distributed under the License is distributed on an "AS IS" BASIS,
 * WITHOUT WARRANTIES OR CONDITIONS OF ANY KIND, either express or implied.
 * See the License for the specific language governing permissions and
 * limitations under the License.
 */

package org.springframework.security.oauth2.client.registration;

import java.net.URI;
import java.util.Arrays;
import java.util.Map;

import com.fasterxml.jackson.core.type.TypeReference;
import com.fasterxml.jackson.databind.ObjectMapper;
import okhttp3.mockwebserver.Dispatcher;
import okhttp3.mockwebserver.MockResponse;
import okhttp3.mockwebserver.MockWebServer;
import okhttp3.mockwebserver.RecordedRequest;
import org.junit.jupiter.api.AfterEach;
import org.junit.jupiter.api.BeforeEach;
import org.junit.jupiter.api.Test;

import org.springframework.http.HttpHeaders;
import org.springframework.http.MediaType;
import org.springframework.security.oauth2.core.AuthorizationGrantType;
import org.springframework.security.oauth2.core.ClientAuthenticationMethod;

import static org.assertj.core.api.Assertions.assertThat;
import static org.assertj.core.api.Assertions.assertThatExceptionOfType;
import static org.assertj.core.api.Assertions.assertThatIllegalArgumentException;
import static org.assertj.core.api.Assertions.assertThatIllegalStateException;

/**
 * @author Rob Winch
 * @author Rafiullah Hamedy
 * @author Evgeniy Cheban
 * @since 5.1
 */
public class ClientRegistrationsTests {

	/**
	 * Contains all optional parameters that are found in ClientRegistration
	 */
	// @formatter:off
	private static final String DEFAULT_RESPONSE = "{\n"
			+ "    \"authorization_endpoint\": \"https://example.com/o/oauth2/v2/auth\", \n"
			+ "    \"claims_supported\": [\n"
			+ "        \"aud\", \n"
			+ "        \"email\", \n"
			+ "        \"email_verified\", \n"
			+ "        \"exp\", \n"
			+ "        \"family_name\", \n"
			+ "        \"given_name\", \n"
			+ "        \"iat\", \n"
			+ "        \"iss\", \n"
			+ "        \"locale\", \n"
			+ "        \"name\", \n"
			+ "        \"picture\", \n"
			+ "        \"sub\"\n"
			+ "    ], \n"
			+ "    \"code_challenge_methods_supported\": [\n"
			+ "        \"plain\", \n"
			+ "        \"S256\"\n"
			+ "    ], \n"
			+ "    \"id_token_signing_alg_values_supported\": [\n"
			+ "        \"RS256\"\n"
			+ "    ], \n"
			+ "    \"issuer\": \"https://example.com\", \n"
			+ "    \"jwks_uri\": \"https://example.com/oauth2/v3/certs\", \n"
			+ "    \"response_types_supported\": [\n"
			+ "        \"code\", \n"
			+ "        \"token\", \n"
			+ "        \"id_token\", \n"
			+ "        \"code token\", \n"
			+ "        \"code id_token\", \n"
			+ "        \"token id_token\", \n"
			+ "        \"code token id_token\", \n"
			+ "        \"none\"\n"
			+ "    ], \n"
			+ "    \"revocation_endpoint\": \"https://example.com/o/oauth2/revoke\", \n"
			+ "    \"scopes_supported\": [\n"
			+ "        \"openid\", \n"
			+ "        \"email\", \n"
			+ "        \"profile\"\n"
			+ "    ], \n"
			+ "    \"subject_types_supported\": [\n"
			+ "        \"public\"\n"
			+ "    ], \n"
			+ "    \"grant_types_supported\" : [\"authorization_code\"], \n"
			+ "    \"token_endpoint\": \"https://example.com/oauth2/v4/token\", \n"
			+ "    \"token_endpoint_auth_methods_supported\": [\n"
			+ "        \"client_secret_post\", \n"
			+ "        \"client_secret_basic\", \n"
			+ "        \"none\"\n"
			+ "    ], \n"
			+ "    \"userinfo_endpoint\": \"https://example.com/oauth2/v3/userinfo\"\n"
			+ "}";
	// @formatter:on

	private MockWebServer server;

	private ObjectMapper mapper = new ObjectMapper();

	private Map<String, Object> response;

	private String issuer;

	@BeforeEach
	public void setup() throws Exception {
		this.server = new MockWebServer();
		this.server.start();
		this.response = this.mapper.readValue(DEFAULT_RESPONSE, new TypeReference<Map<String, Object>>() {
		});
	}

	@AfterEach
	public void cleanup() throws Exception {
		this.server.shutdown();
	}

	@Test
	public void issuerWhenAllInformationThenSuccess() throws Exception {
		ClientRegistration registration = registration("").build();
		ClientRegistration.ProviderDetails provider = registration.getProviderDetails();
		assertIssuerMetadata(registration, provider);
		assertThat(provider.getUserInfoEndpoint().getUri()).isEqualTo("https://example.com/oauth2/v3/userinfo");
	}

	/**
	 *
	 * Test compatibility with OpenID v1 discovery endpoint by making a <a href=
	 * "https://openid.net/specs/openid-connect-discovery-1_0.html#ProviderConfigurationRequest">OpenID
	 * Provider Configuration Request</a> as highlighted
	 * <a href="https://tools.ietf.org/html/rfc8414#section-5"> Compatibility Notes</a> of
	 * <a href="https://tools.ietf.org/html/rfc8414">RFC 8414</a> specification.
	 */
	@Test
	public void issuerWhenOidcFallbackAllInformationThenSuccess() throws Exception {
		ClientRegistration registration = registrationOidcFallback("issuer1", null).build();
		ClientRegistration.ProviderDetails provider = registration.getProviderDetails();
		assertIssuerMetadata(registration, provider);
		assertThat(provider.getUserInfoEndpoint().getUri()).isEqualTo("https://example.com/oauth2/v3/userinfo");
	}

	@Test
	public void issuerWhenOAuth2AllInformationThenSuccess() throws Exception {
		ClientRegistration registration = registrationOAuth2("", null).build();
		ClientRegistration.ProviderDetails provider = registration.getProviderDetails();
		assertIssuerMetadata(registration, provider);
	}

	private void assertIssuerMetadata(ClientRegistration registration, ClientRegistration.ProviderDetails provider) {
		assertThat(registration.getClientAuthenticationMethod())
			.isEqualTo(ClientAuthenticationMethod.CLIENT_SECRET_BASIC);
		assertThat(registration.getAuthorizationGrantType()).isEqualTo(AuthorizationGrantType.AUTHORIZATION_CODE);
		assertThat(registration.getRegistrationId()).isEqualTo(URI.create(this.issuer).getHost());
		assertThat(registration.getClientName()).isEqualTo(this.issuer);
		assertThat(registration.getScopes()).isNull();
		assertThat(provider.getAuthorizationUri()).isEqualTo("https://example.com/o/oauth2/v2/auth");
		assertThat(provider.getTokenUri()).isEqualTo("https://example.com/oauth2/v4/token");
		assertThat(provider.getJwkSetUri()).isEqualTo("https://example.com/oauth2/v3/certs");
		assertThat(provider.getIssuerUri()).isEqualTo(this.issuer);
		assertThat(provider.getConfigurationMetadata()).containsKeys("authorization_endpoint", "claims_supported",
				"code_challenge_methods_supported", "id_token_signing_alg_values_supported", "issuer", "jwks_uri",
				"response_types_supported", "revocation_endpoint", "scopes_supported", "subject_types_supported",
				"grant_types_supported", "token_endpoint", "token_endpoint_auth_methods_supported",
				"userinfo_endpoint");
	}

	// gh-7512
	@Test
	public void issuerWhenResponseMissingJwksUriThenThrowsIllegalArgumentException() throws Exception {
		this.response.remove("jwks_uri");
		assertThatIllegalArgumentException().isThrownBy(() -> registration("").build())
			.withMessageContaining("The public JWK set URI must not be null");
	}

	// gh-7512
	@Test
	public void issuerWhenOidcFallbackResponseMissingJwksUriThenThrowsIllegalArgumentException() throws Exception {
		this.response.remove("jwks_uri");
		assertThatIllegalArgumentException().isThrownBy(() -> registrationOidcFallback("issuer1", null).build())
			.withMessageContaining("The public JWK set URI must not be null");
	}

	// gh-7512
	@Test
	public void issuerWhenOAuth2ResponseMissingJwksUriThenThenSuccess() throws Exception {
		this.response.remove("jwks_uri");
		ClientRegistration registration = registrationOAuth2("", null).build();
		ClientRegistration.ProviderDetails provider = registration.getProviderDetails();
		assertThat(provider.getJwkSetUri()).isNull();
	}

	// gh-8187
	@Test
	public void issuerWhenResponseMissingUserInfoUriThenSuccess() throws Exception {
		this.response.remove("userinfo_endpoint");
		ClientRegistration registration = registration("").build();
		assertThat(registration.getProviderDetails().getUserInfoEndpoint().getUri()).isNull();
	}

	@Test
	public void issuerWhenContainsTrailingSlashThenSuccess() throws Exception {
		assertThat(registration("")).isNotNull();
		assertThat(this.issuer).endsWith("/");
	}

	@Test
	public void issuerWhenOidcFallbackContainsTrailingSlashThenSuccess() throws Exception {
		assertThat(registrationOidcFallback("", null)).isNotNull();
		assertThat(this.issuer).endsWith("/");
	}

	@Test
	public void issuerWhenOAuth2ContainsTrailingSlashThenSuccess() throws Exception {
		assertThat(registrationOAuth2("", null)).isNotNull();
		assertThat(this.issuer).endsWith("/");
	}

	@Test
	public void issuerWhenGrantTypesSupportedNullThenDefaulted() throws Exception {
		this.response.remove("grant_types_supported");
		ClientRegistration registration = registration("").build();
		assertThat(registration.getAuthorizationGrantType()).isEqualTo(AuthorizationGrantType.AUTHORIZATION_CODE);
	}

	@Test
	public void issuerWhenOAuth2GrantTypesSupportedNullThenDefaulted() throws Exception {
		this.response.remove("grant_types_supported");
		ClientRegistration registration = registrationOAuth2("", null).build();
		assertThat(registration.getAuthorizationGrantType()).isEqualTo(AuthorizationGrantType.AUTHORIZATION_CODE);
	}

	// gh-9828
	@Test
	public void issuerWhenImplicitGrantTypeThenSuccess() throws Exception {
		this.response.put("grant_types_supported", Arrays.asList("implicit"));
		ClientRegistration registration = registration("").build();
		// The authorization_code grant type is still the default
		assertThat(registration.getAuthorizationGrantType()).isEqualTo(AuthorizationGrantType.AUTHORIZATION_CODE);
	}

	// gh-9828
	@Test
	public void issuerWhenOAuth2JwtBearerGrantTypeThenSuccess() throws Exception {
		this.response.put("grant_types_supported", Arrays.asList("urn:ietf:params:oauth:grant-type:jwt-bearer"));
		ClientRegistration registration = registrationOAuth2("", null).build();
		// The authorization_code grant type is still the default
		assertThat(registration.getAuthorizationGrantType()).isEqualTo(AuthorizationGrantType.AUTHORIZATION_CODE);
	}

	// gh-9795
	@Test
	public void issuerWhenResponseAuthorizationEndpointIsNullThenSuccess() throws Exception {
		this.response.put("grant_types_supported", Arrays.asList("urn:ietf:params:oauth:grant-type:jwt-bearer"));
		this.response.remove("authorization_endpoint");
		ClientRegistration registration = registration("").authorizationGrantType(AuthorizationGrantType.JWT_BEARER)
			.build();
		assertThat(registration.getAuthorizationGrantType()).isEqualTo(AuthorizationGrantType.JWT_BEARER);
		ClientRegistration.ProviderDetails provider = registration.getProviderDetails();
		assertThat(provider.getAuthorizationUri()).isNull();
	}

	// gh-9795
	@Test
	public void issuerWhenOAuth2ResponseAuthorizationEndpointIsNullThenSuccess() throws Exception {
		this.response.put("grant_types_supported", Arrays.asList("urn:ietf:params:oauth:grant-type:jwt-bearer"));
		this.response.remove("authorization_endpoint");
		ClientRegistration registration = registrationOAuth2("", null)
			.authorizationGrantType(AuthorizationGrantType.JWT_BEARER)
			.build();
		assertThat(registration.getAuthorizationGrantType()).isEqualTo(AuthorizationGrantType.JWT_BEARER);
		ClientRegistration.ProviderDetails provider = registration.getProviderDetails();
		assertThat(provider.getAuthorizationUri()).isNull();
	}

	@Test
	public void issuerWhenTokenEndpointAuthMethodsNullThenDefaulted() throws Exception {
		this.response.remove("token_endpoint_auth_methods_supported");
		ClientRegistration registration = registration("").build();
		assertThat(registration.getClientAuthenticationMethod())
			.isEqualTo(ClientAuthenticationMethod.CLIENT_SECRET_BASIC);
	}

	@Test
	public void issuerWhenOAuth2TokenEndpointAuthMethodsNullThenDefaulted() throws Exception {
		this.response.remove("token_endpoint_auth_methods_supported");
		ClientRegistration registration = registrationOAuth2("", null).build();
		assertThat(registration.getClientAuthenticationMethod())
			.isEqualTo(ClientAuthenticationMethod.CLIENT_SECRET_BASIC);
	}

	// gh-9780
	@Test
	public void issuerWhenClientSecretBasicAuthMethodThenMethodIsBasic() throws Exception {
		this.response.put("token_endpoint_auth_methods_supported", Arrays.asList("client_secret_basic"));
		ClientRegistration registration = registration("").build();
		assertThat(registration.getClientAuthenticationMethod())
			.isEqualTo(ClientAuthenticationMethod.CLIENT_SECRET_BASIC);
	}

	// gh-9780
	@Test
	public void issuerWhenOAuth2ClientSecretBasicAuthMethodThenMethodIsBasic() throws Exception {
		this.response.put("token_endpoint_auth_methods_supported", Arrays.asList("client_secret_basic"));
		ClientRegistration registration = registrationOAuth2("", null).build();
		assertThat(registration.getClientAuthenticationMethod())
			.isEqualTo(ClientAuthenticationMethod.CLIENT_SECRET_BASIC);
	}

	@Test
	public void issuerWhenTokenEndpointAuthMethodsPostThenMethodIsPost() throws Exception {
		this.response.put("token_endpoint_auth_methods_supported", Arrays.asList("client_secret_post"));
		ClientRegistration registration = registration("").build();
		assertThat(registration.getClientAuthenticationMethod())
			.isEqualTo(ClientAuthenticationMethod.CLIENT_SECRET_POST);
	}

	@Test
	public void issuerWhenOAuth2TokenEndpointAuthMethodsPostThenMethodIsPost() throws Exception {
		this.response.put("token_endpoint_auth_methods_supported", Arrays.asList("client_secret_post"));
		ClientRegistration registration = registrationOAuth2("", null).build();
		assertThat(registration.getClientAuthenticationMethod())
			.isEqualTo(ClientAuthenticationMethod.CLIENT_SECRET_POST);
	}

	// gh-9780
	@Test
	public void issuerWhenClientSecretJwtAuthMethodThenMethodIsClientSecretBasic() throws Exception {
		this.response.put("token_endpoint_auth_methods_supported", Arrays.asList("client_secret_jwt"));
		ClientRegistration registration = registration("").build();
		// The client_secret_basic auth method is still the default
		assertThat(registration.getClientAuthenticationMethod())
			.isEqualTo(ClientAuthenticationMethod.CLIENT_SECRET_BASIC);
	}

	// gh-9780
	@Test
	public void issuerWhenOAuth2ClientSecretJwtAuthMethodThenMethodIsClientSecretBasic() throws Exception {
		this.response.put("token_endpoint_auth_methods_supported", Arrays.asList("client_secret_jwt"));
		ClientRegistration registration = registrationOAuth2("", null).build();
		// The client_secret_basic auth method is still the default
		assertThat(registration.getClientAuthenticationMethod())
			.isEqualTo(ClientAuthenticationMethod.CLIENT_SECRET_BASIC);
	}

	// gh-9780
	@Test
	public void issuerWhenPrivateKeyJwtAuthMethodThenMethodIsClientSecretBasic() throws Exception {
		this.response.put("token_endpoint_auth_methods_supported", Arrays.asList("private_key_jwt"));
		ClientRegistration registration = registration("").build();
		// The client_secret_basic auth method is still the default
		assertThat(registration.getClientAuthenticationMethod())
			.isEqualTo(ClientAuthenticationMethod.CLIENT_SECRET_BASIC);
	}

	// gh-9780
	@Test
	public void issuerWhenOAuth2PrivateKeyJwtAuthMethodThenMethodIsClientSecretBasic() throws Exception {
		this.response.put("token_endpoint_auth_methods_supported", Arrays.asList("private_key_jwt"));
		ClientRegistration registration = registrationOAuth2("", null).build();
		// The client_secret_basic auth method is still the default
		assertThat(registration.getClientAuthenticationMethod())
			.isEqualTo(ClientAuthenticationMethod.CLIENT_SECRET_BASIC);
	}

	@Test
	public void issuerWhenTokenEndpointAuthMethodsNoneThenMethodIsNone() throws Exception {
		this.response.put("token_endpoint_auth_methods_supported", Arrays.asList("none"));
		ClientRegistration registration = registration("").build();
		assertThat(registration.getClientAuthenticationMethod()).isEqualTo(ClientAuthenticationMethod.NONE);
	}

	@Test
	public void issuerWhenOAuth2TokenEndpointAuthMethodsNoneThenMethodIsNone() throws Exception {
		this.response.put("token_endpoint_auth_methods_supported", Arrays.asList("none"));
		ClientRegistration registration = registrationOAuth2("", null).build();
		assertThat(registration.getClientAuthenticationMethod()).isEqualTo(ClientAuthenticationMethod.NONE);
	}

	// gh-9780
	@Test
	public void issuerWhenTlsClientAuthMethodThenSuccess() throws Exception {
		this.response.put("token_endpoint_auth_methods_supported", Arrays.asList("tls_client_auth"));
		ClientRegistration registration = registration("").build();
		// The client_secret_basic auth method is still the default
		assertThat(registration.getClientAuthenticationMethod())
			.isEqualTo(ClientAuthenticationMethod.CLIENT_SECRET_BASIC);
	}

	// gh-9780
	@Test
	public void issuerWhenOAuth2TlsClientAuthMethodThenSuccess() throws Exception {
		this.response.put("token_endpoint_auth_methods_supported", Arrays.asList("tls_client_auth"));
		ClientRegistration registration = registrationOAuth2("", null).build();
		// The client_secret_basic auth method is still the default
		assertThat(registration.getClientAuthenticationMethod())
			.isEqualTo(ClientAuthenticationMethod.CLIENT_SECRET_BASIC);
	}

	@Test
	public void issuerWhenOAuth2EmptyStringThenMeaningfulErrorMessage() {
		// @formatter:off
		assertThatIllegalArgumentException()
				.isThrownBy(() -> ClientRegistrations.fromIssuerLocation(""))
				.withMessageContaining("issuer cannot be empty");
		// @formatter:on
	}

	@Test
	public void issuerWhenEmptyStringThenMeaningfulErrorMessage() {
		// @formatter:off
		assertThatIllegalArgumentException()
				.isThrownBy(() -> ClientRegistrations.fromOidcIssuerLocation(""))
				.withMessageContaining("issuer cannot be empty");
		// @formatter:on
	}

	@Test
	public void issuerWhenOpenIdConfigurationDoesNotMatchThenMeaningfulErrorMessage() throws Exception {
		this.issuer = createIssuerFromServer("");
		String body = this.mapper.writeValueAsString(this.response);
		MockResponse mockResponse = new MockResponse().setBody(body)
			.setHeader(HttpHeaders.CONTENT_TYPE, MediaType.APPLICATION_JSON_VALUE);
		this.server.enqueue(mockResponse);
		// @formatter:off
		assertThatIllegalStateException()
				.isThrownBy(() -> ClientRegistrations.fromOidcIssuerLocation(this.issuer))
				.withMessageContaining("The Issuer \"https://example.com\" provided in the configuration metadata did "
						+ "not match the requested issuer \"" + this.issuer + "\"");
		// @formatter:on
	}

	@Test
	public void issuerWhenOAuth2ConfigurationDoesNotMatchThenMeaningfulErrorMessage() throws Exception {
		this.issuer = createIssuerFromServer("");
		String body = this.mapper.writeValueAsString(this.response);
		MockResponse mockResponse = new MockResponse().setBody(body)
			.setHeader(HttpHeaders.CONTENT_TYPE, MediaType.APPLICATION_JSON_VALUE);
		this.server.enqueue(mockResponse);
		// @formatter:off
		assertThatIllegalStateException()
				.isThrownBy(() -> ClientRegistrations.fromIssuerLocation(this.issuer))
				.withMessageContaining("The Issuer \"https://example.com\" provided in the configuration metadata "
						+ "did not match the requested issuer \"" + this.issuer + "\"");
		// @formatter:on
	}

	@Test
	public void issuerWhenOidcConfigurationAllInformationThenSuccess() throws Exception {
		ClientRegistration registration = registration(this.response).build();
		ClientRegistration.ProviderDetails provider = registration.getProviderDetails();
		assertIssuerMetadata(registration, provider);
		assertThat(provider.getUserInfoEndpoint().getUri()).isEqualTo("https://example.com/oauth2/v3/userinfo");
	}

	private ClientRegistration.Builder registration(Map<String, Object> configuration) {
		this.issuer = "https://example.com";
		return ClientRegistrations.fromOidcConfiguration(configuration)
			.clientId("client-id")
			.clientSecret("client-secret");
	}

	@Test
	public void issuerWhenOidcConfigurationResponseMissingJwksUriThenThrowsIllegalArgumentException() throws Exception {
		this.response.remove("jwks_uri");
		assertThatIllegalArgumentException().isThrownBy(() -> registration(this.response).build())
			.withMessageContaining("The public JWK set URI must not be null");
	}

	@Test
	public void issuerWhenOidcConfigurationResponseMissingUserInfoUriThenSuccess() throws Exception {
		this.response.remove("userinfo_endpoint");
		ClientRegistration registration = registration(this.response).build();
		assertThat(registration.getProviderDetails().getUserInfoEndpoint().getUri()).isNull();
	}

	@Test
	public void issuerWhenOidcConfigurationGrantTypesSupportedNullThenDefaulted() throws Exception {
		this.response.remove("grant_types_supported");
		ClientRegistration registration = registration(this.response).build();
		assertThat(registration.getAuthorizationGrantType()).isEqualTo(AuthorizationGrantType.AUTHORIZATION_CODE);
	}

	@Test
	public void issuerWhenOidcConfigurationImplicitGrantTypeThenSuccess() throws Exception {
		this.response.put("grant_types_supported", Arrays.asList("implicit"));
		ClientRegistration registration = registration(this.response).build();
		// The authorization_code grant type is still the default
		assertThat(registration.getAuthorizationGrantType()).isEqualTo(AuthorizationGrantType.AUTHORIZATION_CODE);
	}

	@Test
	public void issuerWhenOidcConfigurationResponseAuthorizationEndpointIsNullThenSuccess() throws Exception {
		this.response.put("grant_types_supported", Arrays.asList("urn:ietf:params:oauth:grant-type:jwt-bearer"));
		this.response.remove("authorization_endpoint");
		ClientRegistration registration = registration(this.response)
			.authorizationGrantType(AuthorizationGrantType.JWT_BEARER)
			.build();
		assertThat(registration.getAuthorizationGrantType()).isEqualTo(AuthorizationGrantType.JWT_BEARER);
		ClientRegistration.ProviderDetails provider = registration.getProviderDetails();
		assertThat(provider.getAuthorizationUri()).isNull();
	}

	@Test
	public void issuerWhenOidcConfigurationTokenEndpointAuthMethodsNullThenDefaulted() throws Exception {
		this.response.remove("token_endpoint_auth_methods_supported");
		ClientRegistration registration = registration(this.response).build();
		assertThat(registration.getClientAuthenticationMethod())
			.isEqualTo(ClientAuthenticationMethod.CLIENT_SECRET_BASIC);
	}

	@Test
	public void issuerWhenOidcConfigurationClientSecretBasicAuthMethodThenMethodIsBasic() throws Exception {
		this.response.put("token_endpoint_auth_methods_supported", Arrays.asList("client_secret_basic"));
		ClientRegistration registration = registration(this.response).build();
		assertThat(registration.getClientAuthenticationMethod())
			.isEqualTo(ClientAuthenticationMethod.CLIENT_SECRET_BASIC);
	}

	@Test
	public void issuerWhenOidcConfigurationTokenEndpointAuthMethodsPostThenMethodIsPost() throws Exception {
		this.response.put("token_endpoint_auth_methods_supported", Arrays.asList("client_secret_post"));
		ClientRegistration registration = registration(this.response).build();
		assertThat(registration.getClientAuthenticationMethod())
			.isEqualTo(ClientAuthenticationMethod.CLIENT_SECRET_POST);
	}

	@Test
	public void issuerWhenOidcConfigurationClientSecretJwtAuthMethodThenMethodIsClientSecretBasic() throws Exception {
		this.response.put("token_endpoint_auth_methods_supported", Arrays.asList("client_secret_jwt"));
		ClientRegistration registration = registration(this.response).build();
		// The client_secret_basic auth method is still the default
		assertThat(registration.getClientAuthenticationMethod())
			.isEqualTo(ClientAuthenticationMethod.CLIENT_SECRET_BASIC);
	}

	@Test
	public void issuerWhenOidcConfigurationPrivateKeyJwtAuthMethodThenMethodIsClientSecretBasic() throws Exception {
		this.response.put("token_endpoint_auth_methods_supported", Arrays.asList("private_key_jwt"));
		ClientRegistration registration = registration(this.response).build();
		// The client_secret_basic auth method is still the default
		assertThat(registration.getClientAuthenticationMethod())
			.isEqualTo(ClientAuthenticationMethod.CLIENT_SECRET_BASIC);
	}

	@Test
	public void issuerWhenOidcConfigurationTokenEndpointAuthMethodsNoneThenMethodIsNone() throws Exception {
		this.response.put("token_endpoint_auth_methods_supported", Arrays.asList("none"));
		ClientRegistration registration = registration(this.response).build();
		assertThat(registration.getClientAuthenticationMethod()).isEqualTo(ClientAuthenticationMethod.NONE);
	}

	@Test
	public void issuerWhenOidcConfigurationTlsClientAuthMethodThenSuccess() throws Exception {
		this.response.put("token_endpoint_auth_methods_supported", Arrays.asList("tls_client_auth"));
		ClientRegistration registration = registration(this.response).build();
		// The client_secret_basic auth method is still the default
		assertThat(registration.getClientAuthenticationMethod())
			.isEqualTo(ClientAuthenticationMethod.CLIENT_SECRET_BASIC);
	}

	@Test
	public void issuerWhenAllEndpointsFailedThenExceptionIncludesFailureInformation() {
		this.issuer = createIssuerFromServer("issuer1");
		this.server.setDispatcher(new Dispatcher() {
			@Override
			public MockResponse dispatch(RecordedRequest request) {
				int responseCode = switch (request.getPath()) {
					case "/issuer1/.well-known/openid-configuration" -> 405;
					case "/.well-known/openid-configuration/issuer1" -> 400;
					default -> 404;
				};
				return new MockResponse().setResponseCode(responseCode);
			}
		});
<<<<<<< HEAD
		String message = """
				Unable to resolve Configuration with the provided Issuer of "%s", errors: [\
				405 Client Error on GET request for "%s": [no body], \
				400 Client Error on GET request for "%s": [no body], \
				404 Client Error on GET request for "%s": [no body]]\
				""".formatted(this.issuer, this.server.url("/issuer1/.well-known/openid-configuration"),
				this.server.url("/.well-known/openid-configuration/issuer1"),
				this.server.url("/.well-known/oauth-authorization-server/issuer1"));
=======
>>>>>>> f631a0fc
		assertThatExceptionOfType(IllegalArgumentException.class)
			.isThrownBy(() -> ClientRegistrations.fromIssuerLocation(this.issuer).build())
			.withMessageContaining("405")
			.withMessageContaining("400")
			.withMessageContaining("404");
	}

	private ClientRegistration.Builder registration(String path) throws Exception {
		this.issuer = createIssuerFromServer(path);
		this.response.put("issuer", this.issuer);
		String body = this.mapper.writeValueAsString(this.response);
		// @formatter:off
		MockResponse mockResponse = new MockResponse()
				.setBody(body)
				.setHeader(HttpHeaders.CONTENT_TYPE,
				MediaType.APPLICATION_JSON_VALUE);
		this.server.enqueue(mockResponse);
		return ClientRegistrations.fromOidcIssuerLocation(this.issuer)
				.clientId("client-id")
				.clientSecret("client-secret");
		// @formatter:on
	}

	private ClientRegistration.Builder registrationOAuth2(String path, String body) throws Exception {
		this.issuer = createIssuerFromServer(path);
		this.response.put("issuer", this.issuer);
		this.issuer = this.server.url(path).toString();
		final String responseBody = (body != null) ? body : this.mapper.writeValueAsString(this.response);
		final Dispatcher dispatcher = new Dispatcher() {
			@Override
			public MockResponse dispatch(RecordedRequest request) {
				return switch (request.getPath()) {
					case "/.well-known/oauth-authorization-server/issuer1",
							"/.well-known/oauth-authorization-server/" ->
						buildSuccessMockResponse(responseBody);
					default -> new MockResponse().setResponseCode(404);
				};
			}
		};
		this.server.setDispatcher(dispatcher);
		// @formatter:off
		return ClientRegistrations.fromIssuerLocation(this.issuer)
				.clientId("client-id")
				.clientSecret("client-secret");
		// @formatter:on
	}

	private String createIssuerFromServer(String path) {
		return this.server.url(path).toString();
	}

	/**
	 * Simulates a situation when the ClientRegistration is used with a legacy application
	 * where the OIDC Discovery Endpoint is "/issuer1/.well-known/openid-configuration"
	 * instead of "/.well-known/openid-configuration/issuer1" in which case the first
	 * attempt results in HTTP 404 and the subsequent call results in 200 OK.
	 *
	 * @see <a href="https://tools.ietf.org/html/rfc8414#section-5">Section 5</a> for more
	 * details.
	 */
	private ClientRegistration.Builder registrationOidcFallback(String path, String body) throws Exception {
		this.issuer = createIssuerFromServer(path);
		this.response.put("issuer", this.issuer);
		String responseBody = (body != null) ? body : this.mapper.writeValueAsString(this.response);
		final Dispatcher dispatcher = new Dispatcher() {
			@Override
			public MockResponse dispatch(RecordedRequest request) {
				return switch (request.getPath()) {
					case "/issuer1/.well-known/openid-configuration", "/.well-known/openid-configuration/" ->
						buildSuccessMockResponse(responseBody);
					default -> new MockResponse().setResponseCode(404);
				};
			}
		};
		this.server.setDispatcher(dispatcher);
		return ClientRegistrations.fromIssuerLocation(this.issuer).clientId("client-id").clientSecret("client-secret");
	}

	private MockResponse buildSuccessMockResponse(String body) {
		// @formatter:off
		return new MockResponse().setResponseCode(200)
				.setBody(body)
				.setHeader(HttpHeaders.CONTENT_TYPE, MediaType.APPLICATION_JSON_VALUE);
		// @formatter:on
	}

}<|MERGE_RESOLUTION|>--- conflicted
+++ resolved
@@ -585,17 +585,6 @@
 				return new MockResponse().setResponseCode(responseCode);
 			}
 		});
-<<<<<<< HEAD
-		String message = """
-				Unable to resolve Configuration with the provided Issuer of "%s", errors: [\
-				405 Client Error on GET request for "%s": [no body], \
-				400 Client Error on GET request for "%s": [no body], \
-				404 Client Error on GET request for "%s": [no body]]\
-				""".formatted(this.issuer, this.server.url("/issuer1/.well-known/openid-configuration"),
-				this.server.url("/.well-known/openid-configuration/issuer1"),
-				this.server.url("/.well-known/oauth-authorization-server/issuer1"));
-=======
->>>>>>> f631a0fc
 		assertThatExceptionOfType(IllegalArgumentException.class)
 			.isThrownBy(() -> ClientRegistrations.fromIssuerLocation(this.issuer).build())
 			.withMessageContaining("405")
