/*
 * Copyright 2002-2025 the original author or authors.
 *
 * Licensed under the Apache License, Version 2.0 (the "License");
 * you may not use this file except in compliance with the License.
 * You may obtain a copy of the License at
 *
 *      https://www.apache.org/licenses/LICENSE-2.0
 *
 * Unless required by applicable law or agreed to in writing, software
 * distributed under the License is distributed on an "AS IS" BASIS,
 * WITHOUT WARRANTIES OR CONDITIONS OF ANY KIND, either express or implied.
 * See the License for the specific language governing permissions and
 * limitations under the License.
 */

package org.springframework.security.oauth2.client.registration;

import java.net.URI;
import java.util.Arrays;
import java.util.Map;

import com.fasterxml.jackson.core.type.TypeReference;
import com.fasterxml.jackson.databind.ObjectMapper;
import okhttp3.mockwebserver.Dispatcher;
import okhttp3.mockwebserver.MockResponse;
import okhttp3.mockwebserver.MockWebServer;
import okhttp3.mockwebserver.RecordedRequest;
import org.junit.jupiter.api.AfterEach;
import org.junit.jupiter.api.BeforeEach;
import org.junit.jupiter.api.Test;

import org.springframework.http.HttpHeaders;
import org.springframework.http.MediaType;
import org.springframework.security.oauth2.core.AuthorizationGrantType;
import org.springframework.security.oauth2.core.ClientAuthenticationMethod;

import static org.assertj.core.api.Assertions.assertThat;
import static org.assertj.core.api.Assertions.assertThatExceptionOfType;
import static org.assertj.core.api.Assertions.assertThatIllegalArgumentException;
import static org.assertj.core.api.Assertions.assertThatIllegalStateException;

/**
 * @author Rob Winch
 * @author Rafiullah Hamedy
 * @author Evgeniy Cheban
 * @since 5.1
 */
public class ClientRegistrationsTests {

	/**
	 * Contains all optional parameters that are found in ClientRegistration
	 */
	// @formatter:off
	private static final String DEFAULT_RESPONSE = "{\n"
			+ "    \"authorization_endpoint\": \"https://example.com/o/oauth2/v2/auth\", \n"
			+ "    \"claims_supported\": [\n"
			+ "        \"aud\", \n"
			+ "        \"email\", \n"
			+ "        \"email_verified\", \n"
			+ "        \"exp\", \n"
			+ "        \"family_name\", \n"
			+ "        \"given_name\", \n"
			+ "        \"iat\", \n"
			+ "        \"iss\", \n"
			+ "        \"locale\", \n"
			+ "        \"name\", \n"
			+ "        \"picture\", \n"
			+ "        \"sub\"\n"
			+ "    ], \n"
			+ "    \"code_challenge_methods_supported\": [\n"
			+ "        \"plain\", \n"
			+ "        \"S256\"\n"
			+ "    ], \n"
			+ "    \"id_token_signing_alg_values_supported\": [\n"
			+ "        \"RS256\"\n"
			+ "    ], \n"
			+ "    \"issuer\": \"https://example.com\", \n"
			+ "    \"jwks_uri\": \"https://example.com/oauth2/v3/certs\", \n"
			+ "    \"response_types_supported\": [\n"
			+ "        \"code\", \n"
			+ "        \"token\", \n"
			+ "        \"id_token\", \n"
			+ "        \"code token\", \n"
			+ "        \"code id_token\", \n"
			+ "        \"token id_token\", \n"
			+ "        \"code token id_token\", \n"
			+ "        \"none\"\n"
			+ "    ], \n"
			+ "    \"revocation_endpoint\": \"https://example.com/o/oauth2/revoke\", \n"
			+ "    \"scopes_supported\": [\n"
			+ "        \"openid\", \n"
			+ "        \"email\", \n"
			+ "        \"profile\"\n"
			+ "    ], \n"
			+ "    \"subject_types_supported\": [\n"
			+ "        \"public\"\n"
			+ "    ], \n"
			+ "    \"grant_types_supported\" : [\"authorization_code\"], \n"
			+ "    \"token_endpoint\": \"https://example.com/oauth2/v4/token\", \n"
			+ "    \"token_endpoint_auth_methods_supported\": [\n"
			+ "        \"client_secret_post\", \n"
			+ "        \"client_secret_basic\", \n"
			+ "        \"none\"\n"
			+ "    ], \n"
			+ "    \"userinfo_endpoint\": \"https://example.com/oauth2/v3/userinfo\"\n"
			+ "}";
	// @formatter:on

	private MockWebServer server;

	private ObjectMapper mapper = new ObjectMapper();

	private Map<String, Object> response;

	private String issuer;

	@BeforeEach
	public void setup() throws Exception {
		this.server = new MockWebServer();
		this.server.start();
		this.response = this.mapper.readValue(DEFAULT_RESPONSE, new TypeReference<Map<String, Object>>() {
		});
	}

	@AfterEach
	public void cleanup() throws Exception {
		this.server.shutdown();
	}

	@Test
	public void issuerWhenAllInformationThenSuccess() throws Exception {
		ClientRegistration registration = registration("").build();
		ClientRegistration.ProviderDetails provider = registration.getProviderDetails();
		assertIssuerMetadata(registration, provider);
		assertThat(provider.getUserInfoEndpoint().getUri()).isEqualTo("https://example.com/oauth2/v3/userinfo");
	}

	/**
	 *
	 * Test compatibility with OpenID v1 discovery endpoint by making a <a href=
	 * "https://openid.net/specs/openid-connect-discovery-1_0.html#ProviderConfigurationRequest">OpenID
	 * Provider Configuration Request</a> as highlighted
	 * <a href="https://tools.ietf.org/html/rfc8414#section-5"> Compatibility Notes</a> of
	 * <a href="https://tools.ietf.org/html/rfc8414">RFC 8414</a> specification.
	 */
	@Test
	public void issuerWhenOidcFallbackAllInformationThenSuccess() throws Exception {
		ClientRegistration registration = registrationOidcFallback("issuer1", null).build();
		ClientRegistration.ProviderDetails provider = registration.getProviderDetails();
		assertIssuerMetadata(registration, provider);
		assertThat(provider.getUserInfoEndpoint().getUri()).isEqualTo("https://example.com/oauth2/v3/userinfo");
	}

	@Test
	public void issuerWhenOAuth2AllInformationThenSuccess() throws Exception {
		ClientRegistration registration = registrationOAuth2("", null).build();
		ClientRegistration.ProviderDetails provider = registration.getProviderDetails();
		assertIssuerMetadata(registration, provider);
	}

	private void assertIssuerMetadata(ClientRegistration registration, ClientRegistration.ProviderDetails provider) {
		assertThat(registration.getClientAuthenticationMethod())
			.isEqualTo(ClientAuthenticationMethod.CLIENT_SECRET_BASIC);
		assertThat(registration.getAuthorizationGrantType()).isEqualTo(AuthorizationGrantType.AUTHORIZATION_CODE);
		assertThat(registration.getRegistrationId()).isEqualTo(URI.create(this.issuer).getHost());
		assertThat(registration.getClientName()).isEqualTo(this.issuer);
		assertThat(registration.getScopes()).isNull();
		assertThat(provider.getAuthorizationUri()).isEqualTo("https://example.com/o/oauth2/v2/auth");
		assertThat(provider.getTokenUri()).isEqualTo("https://example.com/oauth2/v4/token");
		assertThat(provider.getJwkSetUri()).isEqualTo("https://example.com/oauth2/v3/certs");
		assertThat(provider.getIssuerUri()).isEqualTo(this.issuer);
		assertThat(provider.getConfigurationMetadata()).containsKeys("authorization_endpoint", "claims_supported",
				"code_challenge_methods_supported", "id_token_signing_alg_values_supported", "issuer", "jwks_uri",
				"response_types_supported", "revocation_endpoint", "scopes_supported", "subject_types_supported",
				"grant_types_supported", "token_endpoint", "token_endpoint_auth_methods_supported",
				"userinfo_endpoint");
	}

	// gh-7512
	@Test
	public void issuerWhenResponseMissingJwksUriThenThrowsIllegalArgumentException() throws Exception {
		this.response.remove("jwks_uri");
		assertThatIllegalArgumentException().isThrownBy(() -> registration("").build())
			.withMessageContaining("The public JWK set URI must not be null");
	}

	// gh-7512
	@Test
	public void issuerWhenOidcFallbackResponseMissingJwksUriThenThrowsIllegalArgumentException() throws Exception {
		this.response.remove("jwks_uri");
		assertThatIllegalArgumentException().isThrownBy(() -> registrationOidcFallback("issuer1", null).build())
			.withMessageContaining("The public JWK set URI must not be null");
	}

	// gh-7512
	@Test
	public void issuerWhenOAuth2ResponseMissingJwksUriThenThenSuccess() throws Exception {
		this.response.remove("jwks_uri");
		ClientRegistration registration = registrationOAuth2("", null).build();
		ClientRegistration.ProviderDetails provider = registration.getProviderDetails();
		assertThat(provider.getJwkSetUri()).isNull();
	}

	// gh-8187
	@Test
	public void issuerWhenResponseMissingUserInfoUriThenSuccess() throws Exception {
		this.response.remove("userinfo_endpoint");
		ClientRegistration registration = registration("").build();
		assertThat(registration.getProviderDetails().getUserInfoEndpoint().getUri()).isNull();
	}

	@Test
	public void issuerWhenContainsTrailingSlashThenSuccess() throws Exception {
		assertThat(registration("")).isNotNull();
		assertThat(this.issuer).endsWith("/");
	}

	@Test
	public void issuerWhenOidcFallbackContainsTrailingSlashThenSuccess() throws Exception {
		assertThat(registrationOidcFallback("", null)).isNotNull();
		assertThat(this.issuer).endsWith("/");
	}

	@Test
	public void issuerWhenOAuth2ContainsTrailingSlashThenSuccess() throws Exception {
		assertThat(registrationOAuth2("", null)).isNotNull();
		assertThat(this.issuer).endsWith("/");
	}

	@Test
	public void issuerWhenGrantTypesSupportedNullThenDefaulted() throws Exception {
		this.response.remove("grant_types_supported");
		ClientRegistration registration = registration("").build();
		assertThat(registration.getAuthorizationGrantType()).isEqualTo(AuthorizationGrantType.AUTHORIZATION_CODE);
	}

	@Test
	public void issuerWhenOAuth2GrantTypesSupportedNullThenDefaulted() throws Exception {
		this.response.remove("grant_types_supported");
		ClientRegistration registration = registrationOAuth2("", null).build();
		assertThat(registration.getAuthorizationGrantType()).isEqualTo(AuthorizationGrantType.AUTHORIZATION_CODE);
	}

	// gh-9828
	@Test
	public void issuerWhenImplicitGrantTypeThenSuccess() throws Exception {
		this.response.put("grant_types_supported", Arrays.asList("implicit"));
		ClientRegistration registration = registration("").build();
		// The authorization_code grant type is still the default
		assertThat(registration.getAuthorizationGrantType()).isEqualTo(AuthorizationGrantType.AUTHORIZATION_CODE);
	}

	// gh-9828
	@Test
	public void issuerWhenOAuth2JwtBearerGrantTypeThenSuccess() throws Exception {
		this.response.put("grant_types_supported", Arrays.asList("urn:ietf:params:oauth:grant-type:jwt-bearer"));
		ClientRegistration registration = registrationOAuth2("", null).build();
		// The authorization_code grant type is still the default
		assertThat(registration.getAuthorizationGrantType()).isEqualTo(AuthorizationGrantType.AUTHORIZATION_CODE);
	}

	// gh-9795
	@Test
	public void issuerWhenResponseAuthorizationEndpointIsNullThenSuccess() throws Exception {
		this.response.put("grant_types_supported", Arrays.asList("urn:ietf:params:oauth:grant-type:jwt-bearer"));
		this.response.remove("authorization_endpoint");
		ClientRegistration registration = registration("").authorizationGrantType(AuthorizationGrantType.JWT_BEARER)
			.build();
		assertThat(registration.getAuthorizationGrantType()).isEqualTo(AuthorizationGrantType.JWT_BEARER);
		ClientRegistration.ProviderDetails provider = registration.getProviderDetails();
		assertThat(provider.getAuthorizationUri()).isNull();
	}

	// gh-9795
	@Test
	public void issuerWhenOAuth2ResponseAuthorizationEndpointIsNullThenSuccess() throws Exception {
		this.response.put("grant_types_supported", Arrays.asList("urn:ietf:params:oauth:grant-type:jwt-bearer"));
		this.response.remove("authorization_endpoint");
		ClientRegistration registration = registrationOAuth2("", null)
			.authorizationGrantType(AuthorizationGrantType.JWT_BEARER)
			.build();
		assertThat(registration.getAuthorizationGrantType()).isEqualTo(AuthorizationGrantType.JWT_BEARER);
		ClientRegistration.ProviderDetails provider = registration.getProviderDetails();
		assertThat(provider.getAuthorizationUri()).isNull();
	}

	@Test
	public void issuerWhenTokenEndpointAuthMethodsNullThenDefaulted() throws Exception {
		this.response.remove("token_endpoint_auth_methods_supported");
		ClientRegistration registration = registration("").build();
		assertThat(registration.getClientAuthenticationMethod())
			.isEqualTo(ClientAuthenticationMethod.CLIENT_SECRET_BASIC);
	}

	@Test
	public void issuerWhenOAuth2TokenEndpointAuthMethodsNullThenDefaulted() throws Exception {
		this.response.remove("token_endpoint_auth_methods_supported");
		ClientRegistration registration = registrationOAuth2("", null).build();
		assertThat(registration.getClientAuthenticationMethod())
			.isEqualTo(ClientAuthenticationMethod.CLIENT_SECRET_BASIC);
	}

	// gh-9780
	@Test
	public void issuerWhenClientSecretBasicAuthMethodThenMethodIsBasic() throws Exception {
		this.response.put("token_endpoint_auth_methods_supported", Arrays.asList("client_secret_basic"));
		ClientRegistration registration = registration("").build();
		assertThat(registration.getClientAuthenticationMethod())
			.isEqualTo(ClientAuthenticationMethod.CLIENT_SECRET_BASIC);
	}

	// gh-9780
	@Test
	public void issuerWhenOAuth2ClientSecretBasicAuthMethodThenMethodIsBasic() throws Exception {
		this.response.put("token_endpoint_auth_methods_supported", Arrays.asList("client_secret_basic"));
		ClientRegistration registration = registrationOAuth2("", null).build();
		assertThat(registration.getClientAuthenticationMethod())
			.isEqualTo(ClientAuthenticationMethod.CLIENT_SECRET_BASIC);
	}

	@Test
	public void issuerWhenTokenEndpointAuthMethodsPostThenMethodIsPost() throws Exception {
		this.response.put("token_endpoint_auth_methods_supported", Arrays.asList("client_secret_post"));
		ClientRegistration registration = registration("").build();
		assertThat(registration.getClientAuthenticationMethod())
			.isEqualTo(ClientAuthenticationMethod.CLIENT_SECRET_POST);
	}

	@Test
	public void issuerWhenOAuth2TokenEndpointAuthMethodsPostThenMethodIsPost() throws Exception {
		this.response.put("token_endpoint_auth_methods_supported", Arrays.asList("client_secret_post"));
		ClientRegistration registration = registrationOAuth2("", null).build();
		assertThat(registration.getClientAuthenticationMethod())
			.isEqualTo(ClientAuthenticationMethod.CLIENT_SECRET_POST);
	}

	// gh-9780
	@Test
	public void issuerWhenClientSecretJwtAuthMethodThenMethodIsClientSecretBasic() throws Exception {
		this.response.put("token_endpoint_auth_methods_supported", Arrays.asList("client_secret_jwt"));
		ClientRegistration registration = registration("").build();
		// The client_secret_basic auth method is still the default
		assertThat(registration.getClientAuthenticationMethod())
			.isEqualTo(ClientAuthenticationMethod.CLIENT_SECRET_BASIC);
	}

	// gh-9780
	@Test
	public void issuerWhenOAuth2ClientSecretJwtAuthMethodThenMethodIsClientSecretBasic() throws Exception {
		this.response.put("token_endpoint_auth_methods_supported", Arrays.asList("client_secret_jwt"));
		ClientRegistration registration = registrationOAuth2("", null).build();
		// The client_secret_basic auth method is still the default
		assertThat(registration.getClientAuthenticationMethod())
			.isEqualTo(ClientAuthenticationMethod.CLIENT_SECRET_BASIC);
	}

	// gh-9780
	@Test
	public void issuerWhenPrivateKeyJwtAuthMethodThenMethodIsClientSecretBasic() throws Exception {
		this.response.put("token_endpoint_auth_methods_supported", Arrays.asList("private_key_jwt"));
		ClientRegistration registration = registration("").build();
		// The client_secret_basic auth method is still the default
		assertThat(registration.getClientAuthenticationMethod())
			.isEqualTo(ClientAuthenticationMethod.CLIENT_SECRET_BASIC);
	}

	// gh-9780
	@Test
	public void issuerWhenOAuth2PrivateKeyJwtAuthMethodThenMethodIsClientSecretBasic() throws Exception {
		this.response.put("token_endpoint_auth_methods_supported", Arrays.asList("private_key_jwt"));
		ClientRegistration registration = registrationOAuth2("", null).build();
		// The client_secret_basic auth method is still the default
		assertThat(registration.getClientAuthenticationMethod())
			.isEqualTo(ClientAuthenticationMethod.CLIENT_SECRET_BASIC);
	}

	@Test
	public void issuerWhenTokenEndpointAuthMethodsNoneThenMethodIsNone() throws Exception {
		this.response.put("token_endpoint_auth_methods_supported", Arrays.asList("none"));
		ClientRegistration registration = registration("").build();
		assertThat(registration.getClientAuthenticationMethod()).isEqualTo(ClientAuthenticationMethod.NONE);
	}

	@Test
	public void issuerWhenOAuth2TokenEndpointAuthMethodsNoneThenMethodIsNone() throws Exception {
		this.response.put("token_endpoint_auth_methods_supported", Arrays.asList("none"));
		ClientRegistration registration = registrationOAuth2("", null).build();
		assertThat(registration.getClientAuthenticationMethod()).isEqualTo(ClientAuthenticationMethod.NONE);
	}

	// gh-9780
	@Test
	public void issuerWhenTlsClientAuthMethodThenSuccess() throws Exception {
		this.response.put("token_endpoint_auth_methods_supported", Arrays.asList("tls_client_auth"));
		ClientRegistration registration = registration("").build();
		// The client_secret_basic auth method is still the default
		assertThat(registration.getClientAuthenticationMethod())
			.isEqualTo(ClientAuthenticationMethod.CLIENT_SECRET_BASIC);
	}

	// gh-9780
	@Test
	public void issuerWhenOAuth2TlsClientAuthMethodThenSuccess() throws Exception {
		this.response.put("token_endpoint_auth_methods_supported", Arrays.asList("tls_client_auth"));
		ClientRegistration registration = registrationOAuth2("", null).build();
		// The client_secret_basic auth method is still the default
		assertThat(registration.getClientAuthenticationMethod())
			.isEqualTo(ClientAuthenticationMethod.CLIENT_SECRET_BASIC);
	}

	@Test
	public void issuerWhenOAuth2EmptyStringThenMeaningfulErrorMessage() {
		// @formatter:off
		assertThatIllegalArgumentException()
				.isThrownBy(() -> ClientRegistrations.fromIssuerLocation(""))
				.withMessageContaining("issuer cannot be empty");
		// @formatter:on
	}

	@Test
	public void issuerWhenEmptyStringThenMeaningfulErrorMessage() {
		// @formatter:off
		assertThatIllegalArgumentException()
				.isThrownBy(() -> ClientRegistrations.fromOidcIssuerLocation(""))
				.withMessageContaining("issuer cannot be empty");
		// @formatter:on
	}

	@Test
	public void issuerWhenOpenIdConfigurationDoesNotMatchThenMeaningfulErrorMessage() throws Exception {
		this.issuer = createIssuerFromServer("");
		String body = this.mapper.writeValueAsString(this.response);
		MockResponse mockResponse = new MockResponse().setBody(body)
			.setHeader(HttpHeaders.CONTENT_TYPE, MediaType.APPLICATION_JSON_VALUE);
		this.server.enqueue(mockResponse);
		// @formatter:off
		assertThatIllegalStateException()
				.isThrownBy(() -> ClientRegistrations.fromOidcIssuerLocation(this.issuer))
				.withMessageContaining("The Issuer \"https://example.com\" provided in the configuration metadata did "
						+ "not match the requested issuer \"" + this.issuer + "\"");
		// @formatter:on
	}

	@Test
	public void issuerWhenOAuth2ConfigurationDoesNotMatchThenMeaningfulErrorMessage() throws Exception {
		this.issuer = createIssuerFromServer("");
		String body = this.mapper.writeValueAsString(this.response);
		MockResponse mockResponse = new MockResponse().setBody(body)
			.setHeader(HttpHeaders.CONTENT_TYPE, MediaType.APPLICATION_JSON_VALUE);
		this.server.enqueue(mockResponse);
		// @formatter:off
		assertThatIllegalStateException()
				.isThrownBy(() -> ClientRegistrations.fromIssuerLocation(this.issuer))
				.withMessageContaining("The Issuer \"https://example.com\" provided in the configuration metadata "
						+ "did not match the requested issuer \"" + this.issuer + "\"");
		// @formatter:on
	}

	@Test
<<<<<<< HEAD
	public void issuerWhenOidcConfigurationAllInformationThenSuccess() throws Exception {
		ClientRegistration registration = registration(this.response).build();
		ClientRegistration.ProviderDetails provider = registration.getProviderDetails();
		assertIssuerMetadata(registration, provider);
		assertThat(provider.getUserInfoEndpoint().getUri()).isEqualTo("https://example.com/oauth2/v3/userinfo");
	}

	private ClientRegistration.Builder registration(Map<String, Object> configuration) {
		this.issuer = "https://example.com";
		return ClientRegistrations.fromOidcConfiguration(configuration)
			.clientId("client-id")
			.clientSecret("client-secret");
	}

	@Test
	public void issuerWhenOidcConfigurationResponseMissingJwksUriThenThrowsIllegalArgumentException() throws Exception {
		this.response.remove("jwks_uri");
		assertThatIllegalArgumentException().isThrownBy(() -> registration(this.response).build())
			.withMessageContaining("The public JWK set URI must not be null");
	}

	@Test
	public void issuerWhenOidcConfigurationResponseMissingUserInfoUriThenSuccess() throws Exception {
		this.response.remove("userinfo_endpoint");
		ClientRegistration registration = registration(this.response).build();
		assertThat(registration.getProviderDetails().getUserInfoEndpoint().getUri()).isNull();
	}

	@Test
	public void issuerWhenOidcConfigurationGrantTypesSupportedNullThenDefaulted() throws Exception {
		this.response.remove("grant_types_supported");
		ClientRegistration registration = registration(this.response).build();
		assertThat(registration.getAuthorizationGrantType()).isEqualTo(AuthorizationGrantType.AUTHORIZATION_CODE);
	}

	@Test
	public void issuerWhenOidcConfigurationImplicitGrantTypeThenSuccess() throws Exception {
		this.response.put("grant_types_supported", Arrays.asList("implicit"));
		ClientRegistration registration = registration(this.response).build();
		// The authorization_code grant type is still the default
		assertThat(registration.getAuthorizationGrantType()).isEqualTo(AuthorizationGrantType.AUTHORIZATION_CODE);
	}

	@Test
	public void issuerWhenOidcConfigurationResponseAuthorizationEndpointIsNullThenSuccess() throws Exception {
		this.response.put("grant_types_supported", Arrays.asList("urn:ietf:params:oauth:grant-type:jwt-bearer"));
		this.response.remove("authorization_endpoint");
		ClientRegistration registration = registration(this.response)
			.authorizationGrantType(AuthorizationGrantType.JWT_BEARER)
			.build();
		assertThat(registration.getAuthorizationGrantType()).isEqualTo(AuthorizationGrantType.JWT_BEARER);
		ClientRegistration.ProviderDetails provider = registration.getProviderDetails();
		assertThat(provider.getAuthorizationUri()).isNull();
	}

	@Test
	public void issuerWhenOidcConfigurationTokenEndpointAuthMethodsNullThenDefaulted() throws Exception {
		this.response.remove("token_endpoint_auth_methods_supported");
		ClientRegistration registration = registration(this.response).build();
		assertThat(registration.getClientAuthenticationMethod())
			.isEqualTo(ClientAuthenticationMethod.CLIENT_SECRET_BASIC);
	}

	@Test
	public void issuerWhenOidcConfigurationClientSecretBasicAuthMethodThenMethodIsBasic() throws Exception {
		this.response.put("token_endpoint_auth_methods_supported", Arrays.asList("client_secret_basic"));
		ClientRegistration registration = registration(this.response).build();
		assertThat(registration.getClientAuthenticationMethod())
			.isEqualTo(ClientAuthenticationMethod.CLIENT_SECRET_BASIC);
	}

	@Test
	public void issuerWhenOidcConfigurationTokenEndpointAuthMethodsPostThenMethodIsPost() throws Exception {
		this.response.put("token_endpoint_auth_methods_supported", Arrays.asList("client_secret_post"));
		ClientRegistration registration = registration(this.response).build();
		assertThat(registration.getClientAuthenticationMethod())
			.isEqualTo(ClientAuthenticationMethod.CLIENT_SECRET_POST);
	}

	@Test
	public void issuerWhenOidcConfigurationClientSecretJwtAuthMethodThenMethodIsClientSecretBasic() throws Exception {
		this.response.put("token_endpoint_auth_methods_supported", Arrays.asList("client_secret_jwt"));
		ClientRegistration registration = registration(this.response).build();
		// The client_secret_basic auth method is still the default
		assertThat(registration.getClientAuthenticationMethod())
			.isEqualTo(ClientAuthenticationMethod.CLIENT_SECRET_BASIC);
	}

	@Test
	public void issuerWhenOidcConfigurationPrivateKeyJwtAuthMethodThenMethodIsClientSecretBasic() throws Exception {
		this.response.put("token_endpoint_auth_methods_supported", Arrays.asList("private_key_jwt"));
		ClientRegistration registration = registration(this.response).build();
		// The client_secret_basic auth method is still the default
		assertThat(registration.getClientAuthenticationMethod())
			.isEqualTo(ClientAuthenticationMethod.CLIENT_SECRET_BASIC);
	}

	@Test
	public void issuerWhenOidcConfigurationTokenEndpointAuthMethodsNoneThenMethodIsNone() throws Exception {
		this.response.put("token_endpoint_auth_methods_supported", Arrays.asList("none"));
		ClientRegistration registration = registration(this.response).build();
		assertThat(registration.getClientAuthenticationMethod()).isEqualTo(ClientAuthenticationMethod.NONE);
	}

	@Test
	public void issuerWhenOidcConfigurationTlsClientAuthMethodThenSuccess() throws Exception {
		this.response.put("token_endpoint_auth_methods_supported", Arrays.asList("tls_client_auth"));
		ClientRegistration registration = registration(this.response).build();
		// The client_secret_basic auth method is still the default
		assertThat(registration.getClientAuthenticationMethod())
			.isEqualTo(ClientAuthenticationMethod.CLIENT_SECRET_BASIC);
=======
	public void issuerWhenAllEndpointsFailedThenExceptionIncludesFailureInformation() {
		this.issuer = createIssuerFromServer("issuer1");
		this.server.setDispatcher(new Dispatcher() {
			@Override
			public MockResponse dispatch(RecordedRequest request) {
				int responseCode = switch (request.getPath()) {
					case "/issuer1/.well-known/openid-configuration" -> 405;
					case "/.well-known/openid-configuration/issuer1" -> 400;
					default -> 404;
				};
				return new MockResponse().setResponseCode(responseCode);
			}
		});
		String message = """
				Unable to resolve Configuration with the provided Issuer of "%s", errors: [\
				405 Client Error: [no body], \
				400 Client Error: [no body], \
				404 Client Error: [no body]]\
				""".formatted(this.issuer);
		assertThatExceptionOfType(IllegalArgumentException.class)
			.isThrownBy(() -> ClientRegistrations.fromIssuerLocation(this.issuer).build())
			.withMessage(message);
>>>>>>> 0e84f31a
	}

	private ClientRegistration.Builder registration(String path) throws Exception {
		this.issuer = createIssuerFromServer(path);
		this.response.put("issuer", this.issuer);
		String body = this.mapper.writeValueAsString(this.response);
		// @formatter:off
		MockResponse mockResponse = new MockResponse()
				.setBody(body)
				.setHeader(HttpHeaders.CONTENT_TYPE,
				MediaType.APPLICATION_JSON_VALUE);
		this.server.enqueue(mockResponse);
		return ClientRegistrations.fromOidcIssuerLocation(this.issuer)
				.clientId("client-id")
				.clientSecret("client-secret");
		// @formatter:on
	}

	private ClientRegistration.Builder registrationOAuth2(String path, String body) throws Exception {
		this.issuer = createIssuerFromServer(path);
		this.response.put("issuer", this.issuer);
		this.issuer = this.server.url(path).toString();
		final String responseBody = (body != null) ? body : this.mapper.writeValueAsString(this.response);
		final Dispatcher dispatcher = new Dispatcher() {
			@Override
			public MockResponse dispatch(RecordedRequest request) {
				return switch (request.getPath()) {
					case "/.well-known/oauth-authorization-server/issuer1",
							"/.well-known/oauth-authorization-server/" ->
						buildSuccessMockResponse(responseBody);
					default -> new MockResponse().setResponseCode(404);
				};
			}
		};
		this.server.setDispatcher(dispatcher);
		// @formatter:off
		return ClientRegistrations.fromIssuerLocation(this.issuer)
				.clientId("client-id")
				.clientSecret("client-secret");
		// @formatter:on
	}

	private String createIssuerFromServer(String path) {
		return this.server.url(path).toString();
	}

	/**
	 * Simulates a situation when the ClientRegistration is used with a legacy application
	 * where the OIDC Discovery Endpoint is "/issuer1/.well-known/openid-configuration"
	 * instead of "/.well-known/openid-configuration/issuer1" in which case the first
	 * attempt results in HTTP 404 and the subsequent call results in 200 OK.
	 *
	 * @see <a href="https://tools.ietf.org/html/rfc8414#section-5">Section 5</a> for more
	 * details.
	 */
	private ClientRegistration.Builder registrationOidcFallback(String path, String body) throws Exception {
		this.issuer = createIssuerFromServer(path);
		this.response.put("issuer", this.issuer);
		String responseBody = (body != null) ? body : this.mapper.writeValueAsString(this.response);
		final Dispatcher dispatcher = new Dispatcher() {
			@Override
			public MockResponse dispatch(RecordedRequest request) {
				return switch (request.getPath()) {
					case "/issuer1/.well-known/openid-configuration", "/.well-known/openid-configuration/" ->
						buildSuccessMockResponse(responseBody);
					default -> new MockResponse().setResponseCode(404);
				};
			}
		};
		this.server.setDispatcher(dispatcher);
		return ClientRegistrations.fromIssuerLocation(this.issuer).clientId("client-id").clientSecret("client-secret");
	}

	private MockResponse buildSuccessMockResponse(String body) {
		// @formatter:off
		return new MockResponse().setResponseCode(200)
				.setBody(body)
				.setHeader(HttpHeaders.CONTENT_TYPE, MediaType.APPLICATION_JSON_VALUE);
		// @formatter:on
	}

}<|MERGE_RESOLUTION|>--- conflicted
+++ resolved
@@ -458,7 +458,6 @@
 	}
 
 	@Test
-<<<<<<< HEAD
 	public void issuerWhenOidcConfigurationAllInformationThenSuccess() throws Exception {
 		ClientRegistration registration = registration(this.response).build();
 		ClientRegistration.ProviderDetails provider = registration.getProviderDetails();
@@ -570,7 +569,9 @@
 		// The client_secret_basic auth method is still the default
 		assertThat(registration.getClientAuthenticationMethod())
 			.isEqualTo(ClientAuthenticationMethod.CLIENT_SECRET_BASIC);
-=======
+	}
+
+	@Test
 	public void issuerWhenAllEndpointsFailedThenExceptionIncludesFailureInformation() {
 		this.issuer = createIssuerFromServer("issuer1");
 		this.server.setDispatcher(new Dispatcher() {
@@ -586,14 +587,15 @@
 		});
 		String message = """
 				Unable to resolve Configuration with the provided Issuer of "%s", errors: [\
-				405 Client Error: [no body], \
-				400 Client Error: [no body], \
-				404 Client Error: [no body]]\
-				""".formatted(this.issuer);
+				405 Client Error on GET request for "%s": [no body], \
+				400 Client Error on GET request for "%s": [no body], \
+				404 Client Error on GET request for "%s": [no body]]\
+				""".formatted(this.issuer, this.server.url("/issuer1/.well-known/openid-configuration"),
+				this.server.url("/.well-known/openid-configuration/issuer1"),
+				this.server.url("/.well-known/oauth-authorization-server/issuer1"));
 		assertThatExceptionOfType(IllegalArgumentException.class)
 			.isThrownBy(() -> ClientRegistrations.fromIssuerLocation(this.issuer).build())
 			.withMessage(message);
->>>>>>> 0e84f31a
 	}
 
 	private ClientRegistration.Builder registration(String path) throws Exception {
